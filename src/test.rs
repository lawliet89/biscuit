use ring::signature;
use untrusted;

macro_rules! not_err {
    ($e:expr) => (match $e {
        Ok(e) => e,
        Err(e) => panic!("{} failed with {}", stringify!($e), e),
    })
}

<<<<<<< HEAD
pub fn read_private_key() -> signature::RSAKeyPair {
    not_err!(signature::RSAKeyPair::from_der(untrusted::Input::from(include_bytes!("../test/fixtures/private_key.\
                                                                                    der"))))
}

pub fn read_public_key() -> Vec<u8> {
    include_bytes!("../test/fixtures/public_key.der").iter().map(|b| b.clone()).collect()
}

pub fn read_signature_payload() -> &'static [u8] {
    include_bytes!("../test/fixtures/signature_payload.txt")
=======
pub fn read_private_key() -> &'static [u8] {
    include_bytes!("../test/fixtures/private_key.der")
>>>>>>> d20e9ace
}<|MERGE_RESOLUTION|>--- conflicted
+++ resolved
@@ -8,7 +8,6 @@
     })
 }
 
-<<<<<<< HEAD
 pub fn read_private_key() -> signature::RSAKeyPair {
     not_err!(signature::RSAKeyPair::from_der(untrusted::Input::from(include_bytes!("../test/fixtures/private_key.\
                                                                                     der"))))
@@ -16,12 +15,4 @@
 
 pub fn read_public_key() -> Vec<u8> {
     include_bytes!("../test/fixtures/public_key.der").iter().map(|b| b.clone()).collect()
-}
-
-pub fn read_signature_payload() -> &'static [u8] {
-    include_bytes!("../test/fixtures/signature_payload.txt")
-=======
-pub fn read_private_key() -> &'static [u8] {
-    include_bytes!("../test/fixtures/private_key.der")
->>>>>>> d20e9ace
 }