//! Errors returned will be converted to one of the structs in this module.
<<<<<<< HEAD
use chrono::Duration;
=======
>>>>>>> b55df81c
use data_encoding;
use ring;
use serde_json;
use std::{error, fmt, io, str, string};
use url::ParseError;
use SingleOrMultiple;
use StringOrUri;

#[derive(Debug)]
/// All the errors we can encounter while signing/verifying tokens
/// and a couple of custom one for when the token we are trying
/// to verify is invalid
pub enum Error {
    /// A generic error which is described by the contained string
    GenericError(String),
    /// Error returned from failed token decoding
    DecodeError(DecodeError),
    /// Error returned from failed token validation
    ValidationError(ValidationError),
    /// Error during the serialization or deserialization of tokens
    JsonError(serde_json::error::Error),
    /// Error during base64 encoding or decoding
    DecodeBase64(data_encoding::DecodeError),
    /// Error when decoding bytes to UTF8 string
    Utf8(str::Utf8Error),
    /// Errors related to IO
    IOError(io::Error),
    /// Errors related to URI parsing
    UriParseError(ParseError),

    /// Wrong key type was provided for the cryptographic operation
    WrongKeyType {
        /// Expected type of key
        expected: String,
        /// Actual type of key
        actual: String,
    },

    /// Wrong variant of `EncryptionOptions` was provided for the encryption operation
    WrongEncryptionOptions {
        /// Expected variant of options
        expected: String,
        /// Actual variant of options
        actual: String,
    },

    /// An unknown cryptographic error
    UnspecifiedCryptographicError,
    /// An unsupported or invalid operation
    UnsupportedOperation,
}

#[derive(Debug)]
/// Errors from decoding tokens
pub enum DecodeError {
    /// Token is invalid in structure or form
    InvalidToken,
    /// The number of compact parts is incorrect
    PartsLengthError {
        /// Expected number of parts
        expected: usize,
        /// Actual number of parts
        actual: usize,
    },
}

#[derive(Debug, Eq, PartialEq, Clone)]
/// Errors from validating tokens
pub enum ValidationError {
    /// Token has an invalid signature (RFC7523 3.9)
    InvalidSignature,
    /// Token provided was signed or encrypted with an unexpected algorithm
    WrongAlgorithmHeader,
    /// A field required is missing from the token
    /// The parameter shows the name of the missing claim
    MissingRequiredClaims(Vec<String>),
    /// The token's expiry has passed (exp check failled, RFC7523 3.4)
    /// The parameter show how long the token has expired
    Expired(Duration),
    /// The token is not yet valid (nbf check failed, RFC7523 3.5)
    /// The parameter show how much longer the token will start to be valid
    NotYetValid(Duration),
    /// The token has been created too far in the past (iat check failed, RFC7523 3.6)
    /// This is different from Expired because the token may not be expired yet, but the
    /// acceptor of the token may impose more strict requirement for the age of the token for
    /// some more sensitive operations.
    /// The parameter show how much older the token is than required
    TooOld(Duration),
    /// The token does not have or has the wrong issuer (iss check failed, RFC7523 3.1)
    InvalidIssuer(StringOrUri),
    /// The token does not have or has the wrong audience (aud check failed, RFC7523 3.3
    InvalidAudience(SingleOrMultiple<StringOrUri>),
}

macro_rules! impl_from_error {
    ($f:ty, $e:expr) => {
        impl From<$f> for Error {
            fn from(f: $f) -> Error {
                $e(f)
            }
        }
    };
}

impl_from_error!(String, Error::GenericError);
impl_from_error!(serde_json::error::Error, Error::JsonError);
impl_from_error!(data_encoding::DecodeError, Error::DecodeBase64);
impl_from_error!(str::Utf8Error, Error::Utf8);
impl_from_error!(ValidationError, Error::ValidationError);
impl_from_error!(DecodeError, Error::DecodeError);
impl_from_error!(io::Error, Error::IOError);
impl_from_error!(ParseError, Error::UriParseError);

impl From<ring::error::Unspecified> for Error {
    fn from(_: ring::error::Unspecified) -> Self {
        Error::UnspecifiedCryptographicError
    }
}

impl From<string::FromUtf8Error> for Error {
    fn from(e: string::FromUtf8Error) -> Self {
        Error::Utf8(e.utf8_error())
    }
}

impl error::Error for Error {
    fn description(&self) -> &str {
        use Error::*;

        match *self {
            GenericError(ref err) => err,
            JsonError(ref err) => err.description(),
            DecodeBase64(ref err) => err.description(),
            Utf8(ref err) => err.description(),
            ValidationError(ref err) => err.description(),
            DecodeError(ref err) => err.description(),
            IOError(ref err) => err.description(),
            UriParseError(ref err) => err.description(),
            WrongKeyType { .. } => "The wrong type of key was provided for the cryptographic operation",
            WrongEncryptionOptions { .. } => {
                "Wrong variant of `EncryptionOptions` was provided for the encryption operation"
            }
            UnspecifiedCryptographicError => "An Unspecified Cryptographic Error",
            UnsupportedOperation => "This operation is not supported",
        }
    }

    fn cause(&self) -> Option<&error::Error> {
        use Error::*;

        Some(match *self {
            JsonError(ref err) => err,
            DecodeBase64(ref err) => err,
            Utf8(ref err) => err,
            DecodeError(ref err) => err,
            ValidationError(ref err) => err,
            IOError(ref err) => err,
            UriParseError(ref err) => err,
            ref err => err,
        })
    }
}

impl fmt::Display for Error {
    fn fmt(&self, f: &mut fmt::Formatter) -> fmt::Result {
        use Error::*;

        match *self {
            GenericError(ref err) => fmt::Display::fmt(err, f),
            JsonError(ref err) => fmt::Display::fmt(err, f),
            DecodeBase64(ref err) => fmt::Display::fmt(err, f),
            Utf8(ref err) => fmt::Display::fmt(err, f),
            DecodeError(ref err) => fmt::Display::fmt(err, f),
            ValidationError(ref err) => fmt::Display::fmt(err, f),
            IOError(ref err) => fmt::Display::fmt(err, f),
            UriParseError(ref err) => fmt::Display::fmt(err, f),
            WrongKeyType {
                ref actual,
                ref expected,
            } => write!(
                f,
                "{} was expected for this cryptographic operation but {} was provided",
                expected, actual
            ),
            WrongEncryptionOptions {
                ref actual,
                ref expected,
            } => write!(
                f,
                "{} was expected for this cryptographic operation but {} was provided",
                expected, actual
            ),
            UnspecifiedCryptographicError => write!(f, "{}", error::Error::description(self)),
            UnsupportedOperation => write!(f, "{}", error::Error::description(self)),
        }
    }
}

impl error::Error for ValidationError {
    fn description(&self) -> &str {
        use ValidationError::*;

        match *self {
            InvalidSignature => "Invalid Signature",
            WrongAlgorithmHeader => "Token provided was signed or encrypted with an unexpected algorithm",
            MissingRequiredClaims(_) => "Missing required claim",
            Expired(_) => "Token expired",
            NotYetValid(_) => "Token not yet valid",
            TooOld(_) => "Token is too old",
            InvalidIssuer(_) => "Issuer is invalid",
            InvalidAudience(_) => "Audience of token is invalid",
        }
    }

    fn cause(&self) -> Option<&error::Error> {
        Some(self)
    }
}

impl error::Error for DecodeError {
    fn description(&self) -> &str {
        use self::DecodeError::*;

        match *self {
            InvalidToken => "Invalid Token",
            PartsLengthError { .. } => "Unexpected number of parts in compact JSON representation",
        }
    }
}

impl fmt::Display for ValidationError {
    fn fmt(&self, f: &mut fmt::Formatter) -> fmt::Result {
<<<<<<< HEAD
        use std::error::Error;
        use ValidationError::*;

        match *self {
            MissingRequiredClaims(ref fields) => {
                write!(f, "The following claims are required, but missing: {:?}", fields)
            }
            Expired(ago) => write!(f, "Token expired {} seconds ago", ago.num_seconds()),
            NotYetValid(nyv_for) => write!(f, "Token will be valid in {} seconds", nyv_for.num_seconds()),
            TooOld(duration) => write!(
                f,
                "Token has been considered too old for {} seconds",
                duration.num_seconds()
            ),
            InvalidIssuer(ref iss) => write!(f, "Issuer of token is invalid: {:?}", iss),
            InvalidAudience(ref aud) => write!(f, "Audience of token is invalid: {:?}", aud),

            InvalidSignature | WrongAlgorithmHeader => write!(f, "{}", self.description()),
        }
    }
}

impl fmt::Display for DecodeError {
    fn fmt(&self, f: &mut fmt::Formatter) -> fmt::Result {
        use self::DecodeError::*;
=======
>>>>>>> b55df81c
        use std::error::Error;
        use ValidationError::*;

        match *self {
            InvalidToken => write!(f, "{}", self.description()),
            PartsLengthError { expected, actual } => write!(
                f,
                "Expected {} parts in Compact JSON representation but got {}",
                expected, actual
            ),
        }
    }
}<|MERGE_RESOLUTION|>--- conflicted
+++ resolved
@@ -1,8 +1,5 @@
 //! Errors returned will be converted to one of the structs in this module.
-<<<<<<< HEAD
 use chrono::Duration;
-=======
->>>>>>> b55df81c
 use data_encoding;
 use ring;
 use serde_json;
@@ -235,7 +232,6 @@
 
 impl fmt::Display for ValidationError {
     fn fmt(&self, f: &mut fmt::Formatter) -> fmt::Result {
-<<<<<<< HEAD
         use std::error::Error;
         use ValidationError::*;
 
@@ -261,8 +257,6 @@
 impl fmt::Display for DecodeError {
     fn fmt(&self, f: &mut fmt::Formatter) -> fmt::Result {
         use self::DecodeError::*;
-=======
->>>>>>> b55df81c
         use std::error::Error;
         use ValidationError::*;
 
